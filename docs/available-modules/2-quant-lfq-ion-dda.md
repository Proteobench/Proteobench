# DDA quantification - precursor ions

This module compares the sensitivity and quantification accuracy for data acquired with data-dependent acquisition (DDA) on a Q Exactive HF-X Orbitrap (Thermo Fisher).
Users can load their data and inspect the results privately. They can also make their outputs public by providing the associated parameter file and submitting the benchmark run to ProteoBench. By doing so, their workflow output will be stored alongside all other benchmark runs in ProteoBench and will be accessible to the entire community.

**This module is not designed to compare later-stages post-processing of quantitative data such as missing value replacement, and we advise users to publically upload data without replacement of missing values and without manual filtering.**  

We think that this module is more suited to evaluate the impact of (non exhaustive list):
- search engine identification
- peak picking
- match between run
- low-level ion signal normalisation

Other modules will be more suited to explore further post-pocessing steps. 

## Data set

A subset of the Q Exactive HF-X Orbitrap (Thermo Fisher) data dependent acquisition (DDA) data described by [Van Puyvelde et al., 2022](https://www.nature.com/articles/s41597-022-01216-6) was used as a benchmark dataset. Here, only the first biological replicate series (named “alpha”) was used, encompassing three technical replicates of two different conditions (referred to as “A” and “B”). The samples are a mixture of commercial peptide digest standards of the following species: Escherichia coli (P/N:186003196, Waters Corporation), Yeast (P/N: V7461, Promega) and Human (P/N: V6951, Promega), with logarithmic fold changes (log2FCs) of 0, −1 and 2 for respectively Human, Yeast and E.coli. 
Please refer to the original publication for the full description of sample preparation and data acquisition parameters ([Van Puyvelde et al., 2022](https://www.nature.com/articles/s41597-022-01216-6)). 

The files can be downloaded from the proteomeXchange repository [PXD028735](https://www.ebi.ac.uk/pride/archive/projects/PXD028735), make sure that you download the following raw files:

- [LFQ_Orbitrap_DDA_Condition_A_Sample_Alpha_01.raw](https://ftp.pride.ebi.ac.uk/pride/data/archive/2022/02/PXD028735/LFQ_Orbitrap_DDA_Condition_A_Sample_Alpha_01.raw)
- [LFQ_Orbitrap_DDA_Condition_A_Sample_Alpha_02.raw](https://ftp.pride.ebi.ac.uk/pride/data/archive/2022/02/PXD028735/LFQ_Orbitrap_DDA_Condition_A_Sample_Alpha_02.raw)
- [LFQ_Orbitrap_DDA_Condition_A_Sample_Alpha_03.raw](https://ftp.pride.ebi.ac.uk/pride/data/archive/2022/02/PXD028735/LFQ_Orbitrap_DDA_Condition_A_Sample_Alpha_03.raw)
- [LFQ_Orbitrap_DDA_Condition_B_Sample_Alpha_01.raw](https://ftp.pride.ebi.ac.uk/pride/data/archive/2022/02/PXD028735/LFQ_Orbitrap_DDA_Condition_B_Sample_Alpha_01.raw)
- [LFQ_Orbitrap_DDA_Condition_B_Sample_Alpha_02.raw](https://ftp.pride.ebi.ac.uk/pride/data/archive/2022/02/PXD028735/LFQ_Orbitrap_DDA_Condition_B_Sample_Alpha_02.raw)
- [LFQ_Orbitrap_DDA_Condition_B_Sample_Alpha_03.raw](https://ftp.pride.ebi.ac.uk/pride/data/archive/2022/02/PXD028735/LFQ_Orbitrap_DDA_Condition_B_Sample_Alpha_03.raw)

Alternatively, you can download them from the ProteoBench server here: [proteobench.cubimed.rub.de/datasets/raw_files/DDA/](https://proteobench.cubimed.rub.de/datasets/raw_files/DDA/)

**It is imperative not to rename the files once downloaded!**

Download the zipped FASTA file here: [ProteoBenchFASTA_DDAQuantification.zip](https://proteobench.cubimed.rub.de/datasets/fasta/ProteoBenchFASTA_Quantification.zip).
The fasta file provided for this module contains the three species
present in the samples **and contaminant proteins**
([Frankenfield et al., JPR](https://pubs.acs.org/doi/10.1021/acs.jproteome.2c00145))

## Metric calculation

For each precursor ion (modified sequence + charge), we calculate the sum of signal per raw file. Contaminant sequences flagged with the prefix "Cont_" in the fasta file are removed, as well as the peptide ions that match proteins from several species and the peptide ions that are not quantified in any raw file. When applicable, "0" are replaced by NAs and missing values are ignored.
Then we log2-transform the values, and calculate the mean signal per condition, with the standard deviation and coefficient of variation (CV). For each precursor ion, we calculate the difference between the mean(log2) in A and B, and compare it to its expected value. The difference between measured and expected mean(log2) is called "epsilon".
The total number of unique precursor ions is reported on the vertical axis, and the mean or median absolute epsilon is reported on the horizontal axis. Precursors matched to contaminant sequences and/or to multiple species are excluded for error calculation. More detailed description of how the data are handled before metrics calculation may be found in the tool-specific paragraphs below. 

## How to use

Click [here](https://proteobench.cubimed.rub.de/DDA%20Quant%20Ion%20Level%20-BETA-) if you want to submit your results or when you want to explore the DDA quantification module.

### Input data for private visualisation of your benchmark run(s)

The module is flexible in terms of what workflow the participants can run. However, to ensure a fair comparison of the different processing tools, we suggest using the parameters listed in Table 1.

**Table 1. Suggested parameters for module 2**
|Parameter|Value|
|---------|-----|
|Maximum number of missed cleavages|2|
|PSM FDR|0.01|
|Endopeptidase|Trypsin/P|
|Fixed modifications|Carbamidomethylation (C)|
|Variable modifications|Oxidation (M), Acetyl (Protein N-term)|
|Precursor mass tolerance|10 ppm|
|Fragment mass tolerance|0.02 Da|
|Minimum peptide length|7 residues|

### Submit your run for public usage

When you have successfully uploaded and visualized a benchmark run, we strongly encourage you to add the result to the online repository. This way, your run will be available to the entire community and can be compared to all other uploaded benchmark runs. By doing so, your workflow outputs, parameters and calculated metrics will be stored and publicly available. 

<<<<<<< HEAD
To submit your run for public usage, you need to upload the parameter file associated to your run in the field `Meta data for searches`. Currently, we accept outputs from MaxQuant, FragPipe, Proline Studio, and i2MassChroQ (see bellow for more tool-specific details). Please fill the `Comments for submission` if needed, and confirm that the metadata is correct (corresponds to the benchmark run) before checking the button `I confirm that the metadata is correct`. Then the button 
=======
To submit your run for public usage, you need to upload the parameter file associated to your run in the field `Meta data for searches`. Currently, we accept outputs from MaxQuant, FragPipe, Proline Studio, AlphaPept, PEAKS and i2MassChroQ (see below for more tool-specific details). Please fill the `Comments for submission` if needed, and confirm that the metadata is correct (correspond to the benchmark run) before checking the button `I confirm that the metadata is correct`. Then the button 
>>>>>>> 7982faec
`I really want to upload it` will appear to trigger the submission.

After upload, you will get a link to a Github pull request associated with your data. Please copy it and save it. With this link, you can get the unique identifier of your run (for example `ProlineStudio__20240106_141919`), and follow the advancement of your submission and add comments to communicate with the ProteoBench maintainers. If everything looks good, your submission will be reviewed and accepted (it will take a few working days). Then, your benchmark run will be added to the public runs of this module and plotted alongside all other benchmark runs in the figure. 

## Important Tool-specific settings
Table 2 provides an overview of the required input files for public submission. More detailed instructions are provided for each individual tool in the following section.

**Table 2. Overview of input files required for metric caluclation and public submission**
|Tool|Input file|Parameter File|
|---------|-----|-|
|AlphaPept|result_peptides.tsv|results.yaml|
|FragPipe|combined_ion.tsv|fragpipe.workflow|
|i2MassChroQ|_export.tsv|Project parameters.tsv|
|MaxQuant|evidence.txt|mqpar.xml|
|Proline Studio|<result file>.xlsx|<result file>.xlsx|
|Sage|lfq.tsv|results.json|
|PEAKS|lfq_features.csv|parameters.txt|

### AlphaPept

To generate data compatible with ProteoBench, you can:
1. Load folder that contains the data files.
2. Define parameters 
-> For Match Between runs, please select “Match”
3. The input files for ProteoBench are "result_peptides.tsv" (peptide identification) and "results.yaml" (parameter file)

Once uploaded to ProteoBench:
In the "result_peptides.tsv", the following columns are considered:

- "shortname" to get the raw file name and know what samples the results comes from
- "protein" to get protein accessions and species
- "sequence" to get the modified sequences
- "charge" to get the charge of the precursor
- "decoy" to identify decoy matches ("true")
- "ms1_int_sum_apex_dn" to get the intensity values


### FragPipe

To generate data compatible with ProteoBench, you can:
1. Select the LFQ-MBR workflow (using only 1 enzyme).
2. Following import of raw files, assign experiments "by File Name" right above the list of raw files.
3. **Make sure contaminants are not added when you add decoys to the database**. 
4. Upload “combined_ion/modified_peptides.tsv” in order for Proteobench to calculate the ion ratios. For public submission, please provide the parameter file “fragpipe.workflow”  that correspond to your search.

Once uploaded to ProteoBench:
In the "combined_ion/modified_peptides.tsv", we consider that decoys are already removed, and the following columns are considered:

- "Modified Sequence" to get the modified sequences
- "Protein" to get protein accessions and species. In FragPipe output files, the protein identifiers matching a given ion are in two separate columns: "Proteins" and "Mapped Proteins". So we concatenate these two fields to have the protein groups.
- "Charge" to get the charge of the precursor


### i2MassChroQ

A ProteoBench-compatible format is available in i2MassChroQ through the button `ProteoBench export`. It generates a tab-delimited file containing one row per quantified ion for metric calculation ("proteobench_export.tsv"; column headers are: "rawfile", "sequence", "ProForma", "charge", "proteins" and "area"); and a parameter file for public submission ("Project parameters.tsv"). Like with the other tools, the protein identifiers should be in the format "sp|P49327|FAS_HUMAN". 
Link to the i2MassChroQ documentation [here](http://pappso.inrae.fr/bioinfo/i2masschroq/documentation/html/). In the outputs of i2MassChroQ, we consider that decoys are already removed.
#### Specific information for searches with X!Tandem
Among the default parameters of X!Tandem, "quick acetyl" and "quick pyrolidone" seach for the variable modifications N-ter acetylation and pyrolidone. Please turn these off if you don't want to include such modifications in your search. 

### MaxQuant

By default, MaxQuant uses a contaminants-only fasta file that is located in the software folder (“contaminant.txt”). However, the fasta file provided for this module already contains a set of curated contaminant sequences. Therefore, in the MaxQuant settings (Global parameters > Sequences), **UNTICK the “Include contaminants” box**. 
When uploading the raw files, press the "No Fractions" button to set up the experiment names as follows: "A_Sample_Alpha_01", "A_Sample_Alpha_02", "A_Sample_Alpha_03", "B_Sample_Alpha_01", "B_Sample_Alpha_02", "B_Sample_Alpha_03". 

For this module, use the "evidence.txt" output in the "txt" folder of MaxQuant search outputs. For public submission, please upload the "mqpar.xml" file associated with your search.

Once uploaded to ProteoBench:
In the "evidence.txt", we consider that decoys are already removed, and the following columns are considered:

- "Modified sequence" to get the modified sequences
- "Proteins" to get protein accessions and species. 
- "Raw file" to get the sample of origin
- "Charge" to get the charge of the precursor

#### Troubleshooting: 
##### Fasta header parsing
The field "Proteins" in **the "evidence.txt" table should report proteins in the format "sp|O75822|EIF3J_HUMAN" (and separated with ";" in the case of protein groups)**. 
In the recent versions of MaxQuant, the default settings work perfectly (`Identifier rule = >([^\s]*)`; `Description rule = >(.*)`).
Some older versions of MaxQuant do not provide the option to change fasta header parsing. These are not compatible with ProteoBench.

### Proline Studio 

Make sure that the peaklists are named with the same prefix as raw files. To do so in ProlineStudio, use peaklist names as sample names (manually or with automatic renaming option).

![ProlineStudio Naming](../../img/module_docs/quant_lfq_ion_DDA/ProlineStudio_naming.png)

The columns with the quantification values that ProteoBench will retrieve in the outputs will have the following format "abundance_LFQ_Orbitrap_DDA_Condition_A_Sample_Alpha_01.mgf". 
For this module, use the excel exports. Make sure that the `Quantified peptide ions` tab contains the columns `samesets_accessions` and `subsets_accessions`. The accessions in these two fields are combined to determine what species a peptide sequence matches to.
The `Quantified peptide ions` tab reports the precursor ion quantities (retrieved from XICs). Shared peptides ions between multiple ProteinSets are duplicated. This redundancy is removed by combining the protein identification from all rows of a given precursor ion before metric calculation.
In the outputs of ProlineStudio, we consider that decoys are already removed.

For public submission, you can upload the same excel export, just make sure to have the tabs `Search settings and infos`, `Import and filters`, `Quant config`. For local usage and public submission, we strongly recommend to use the following [template.json](../../files_provided_to_users/quant_lfq_ion_DDA/ProlineStudio/template.json) to make sure that all the tabs and columns needed are exported to be correctly parsed. Make sure that no personal information is stored in the excel file before making it public. The version of ProlineStudio is only exported in the parameters from version 2.3. 

### MSAngel (work in progress..)

MSAngel allows to build piplenes for bottom-up MS analysis with a choice of search engines, validation strategy and the Proline quantification. 
More information can be found [here](https://www.profiproteomics.fr/ms-angel/)

### PEAKS (work in progress)
When starting a new project and selecting the .RAW files, there is no need to modify the sample names given by PEAKS. Just make sure that Sample 1 -> 3 are Condition "A" and Sample 4 -> 6 are condition "B".
Make sure to set Enzyme as trypsin,  Instrument as Orbitrap (Orbi-Orbi), Fragment as HCD and Acquisition as DDA.
In workflow section use the PEAKS Q (de novo assisted search quantification) option. Set the different parameters in "Data refine" and "DB search". In the tab "Quantification" use the "Label Free" option, followed by either adding all samples individually or grouping samples according to their respective condition. In the "Report" tab, make sure both Peptide FDR and Protein Group FDR are set to 1%. 
Once the workflow has run succesfully, make sure to check the "All Search Parameters" and the "Feature Vector CSV" from the Label Free Quantification Exports in the "Export" tab. 

### Sage

To generate data compatible with ProteoBench, you can:
1. Convert .raw files into .mzML using MSConvert or ThermoRawFileParser **(do not change the file names)**
2. Run sage using a .json file
3. Upload "lfq.tsv" in order for Proteobench to calculate the ion ratios, combined with the search parameter file "results.json".

Once uploaded to ProteoBench:
In the "lfq.tsv", the following columns are considered:

- "proteins" to get protein accessions and species
- "peptide" to get the modified sequences
- "charge" to get the charge of the precursor

### Custom format

If you do not use a tool that is compatible with ProteoBench, you can upload a tab-delimited table format containing the following columns:

- Sequence: peptide sequence without the modification(s)
- Proteins: column containing the protein identifiers. These should be separated by ";", and contain the species flag (for example "_YEAST").
- Charge: Charge state of measured peptide ions
- Modified sequence: column containing the sequences and the localised modifications in the [ProForma standard](https://www.psidev.info/proforma) format. 
- LFQ_Orbitrap_DDA_Condition_A_Sample_Alpha_01: Quantitative column sample 1
- LFQ_Orbitrap_DDA_Condition_A_Sample_Alpha_02: Quantitative column sample 2
- LFQ_Orbitrap_DDA_Condition_A_Sample_Alpha_03: Quantitative column sample 3
- LFQ_Orbitrap_DDA_Condition_B_Sample_Alpha_01: Quantitative column sample 4
- LFQ_Orbitrap_DDA_Condition_B_Sample_Alpha_02: Quantitative column sample 5
- LFQ_Orbitrap_DDA_Condition_B_Sample_Alpha_03: Quantitative column sample 6

the table must not contain non-validated ions. If you have any issue, contact us [here](mailto:proteobench@eubic-ms.org?subject=ProteoBench_query).

## toml file description

Each software tool produces specific output files formats. We made ``.toml`` files that describe where to find the information needed in each type of input. These can be found in `proteobench/io/parsing/io_parse_settings`:

- **[mapper]**
mapping between the headers in the input file (left-hand side) and the header of the intermediate file generated by ProteoBench. If more parsing is required before metrics calculation, this part can contain mapping between intermediatec column names and the name in the intermediate file. This is the case for Proline Studio where protein accessions are reported in two independent columns that need to be combined. This should be commented in the toml.

  - "Raw file" = field that contains the raw file identifiers. **If the field "Raw file" is present, the table is parsed is a long format, otherwise it is parsed as wide format.**
 
  - "Reverse" = field that indicates if the precursor is identified as decoy/reverse. **If the field "Reverse" is present, we will filter out the values of this column equal to the decoy flag (see [general]).**

  - "Sequence" = peptide sequence without modification(s)
 
  - "Modified sequence" = peptide sequence with localised modifications, ideally in the ProForma format.
 
  - "Charge" = precursor charge.
 
  - "Proteins" = field containing the protein identifiers. These should be separated by ";", and contain the species flag (for example "_YEAST"). *Curently, there is an exception for FragPipe's .toml where we combine two columns, and protein IDs are seperated by "," (see the FragPipe section).*
 
  - "Intensity" = field containing the intensities utilised to calculate the module metrics. Used for long-format input.

- **[condition_mapper]**
mapping between the headers of the quantification values in the input file (left-hand side) and the condition (Condition A and Condition B). 

- **[run_mapper]**
mapping between the headers of the quantification values in the input file (left-hand side) and the samples (condition + replicate) in the intermediate file.

- **[species_mapper]**
suffix corresponding to the species in the input table (left-hand side), and corresponding species (right-hand side) for ratio calculation. 

- **[general]**
contaminant and decoy flags used for filtering out precursor ions matched to decoy or contaminant sequences. The contaminant flag in this module should be "Cont_" to correspond to the contaminants as labelled in the provided fasta file. The decoy flag is only used to filter out rows that do not pass the validation step but are reported in the table.

- **[modifications_parser]**
information necessary for parsing the modification and their localisation when the input table contains a columns with modified sequences. When the input contains a column with stripped sequences and a column with the localised modification, this part is not needed. 

  - "parse_column" = "Modified Sequence" / Indicates the name of the column that should be parsed (i.e. that contains the sequence and localised modifications).

  - "before_aa" = false / Indicates if the modification flag is before or after the modification. For example, this has to be set to false when the cysteine is carbamidomethylated on the third position here: NEC[+57.0214]VVVIR. However, when the modification tag is before the amino acid it needs to be set to true, for example for the same peptidoforms: NE[+57.0214]CVVVIR.

  - "isalpha" = true / In the code the sequence is stripped to insert modifications later. This flag indicates that the modification can be separated by taking only characters that are alpha. For example, “NE[+57.0214]CVVVIR”, "[+57.0214]" is removed.

  - "isupper" = true / In the code the sequence is stripped to insert modifications later. This flag indicates that the modification can be separated by taking only characters that are capitalized. For example, “NEYpCVVVIR”, "p" is removed.

  - "pattern" = "\\[([^]]+)\\]" \ This regex pattern indicates the values to be matched for modifications. Make sure to include the full tag (only the peptide sequence should remain): "NEC[+57.0214]VVM[+15.9949]VIR". You can test your python regexes here: https://regex101.com/

  - "modification_dict" = {"+57.0215" = "Carbamidomethyl", "+15.9949" = "Oxidation", "-17.026548" = "Gln->pyro-Glu", "-18.010565" = "Glu->pyro-Glu", "+42" = "Acetyl"} / Pattern that is matched to be translated into the [ProForma standard](https://www.psidev.info/proforma): HUPO-PSI/ProForma: HUPO-PSI Standardized peptidoform notation (link to [github](https://github.com/HUPO-PSI/ProForma)). Make sure there are no additional parentheses, only the modification name should be translated to.

## Result Description

After uploading an output file, a table is generated that contains the following columns:

- precursor ion = concatenation of the modified sequence and charge
- mean log2-transformed intensities for condition A and B
- standard deviations calculated for the log2-transformed values in condition A and B
- mean intensity for condition A and B
- standard deviations calculated for the intensity values in condition A and B
- coefficient of variation (CV) for condition A and B
- differences of the mean log2-transformed values between condition A and B
- MS signal from the input table ("abundance_DDA_Condition_A_Sample_Alpha_01" to "abundance_DDA_Condition_B_Sample_Alpha_03")
- Count = number of runs with non-missing values
- species the sequence matches to
- unique = TRUE if the sequence is species-specific
- species
- expected ratio for the given species
- epsilon = difference of the observed and expected log2-transformed fold change

Choose with the slider below the minimum number of quantification value per raw file.
Example: when 3 is selected, only the precursor ions quantified in 3 or more raw files will be considered for the plot.
 
## Define Parameters

To make the results available to the entire community, you need to provide the parameter file that corresponds to 
your analysis. You can upload it in the drag and drop area in the "Add results to online repository" section (under Download calculated ratio's). 
See [here](#important-tool-specific-settings)
for all compatible parameter files.
In this module, we keep track of the following parameters, if you feel 
that some important information is missing, please add it in the 
`Comments for submission` field. 
  - software tool name and version
  - search engine name and version (if different from software tool)
  - FDR threshold for PSM, peptide and protein level
  - match between run (or not)
  - precursor mass tolerance
  - fragment mass tolerance
  - enzyme (although for these data it should be Trypsin)
  - maximum number of missed-cleavages
  - minimum and maximum peptide length
  - fixed and variable modifications
  - maximum number of modifications
  - minimum and maximum precursor charge

Once you confirm that the metadata is correct (and corresponds to the 
table you uploaded before generating the plot), a button will appear.
Press it to submit. 

**If some parameters are not in your parameter file, it is important that 
you provide them in the "comments" section.**

Once submitted, you will see a weblink that will prompt you to a 
pull request on the github repository of the module. Please write down
its number to keep track of your submission. If it looks good, one of 
the reviewers will accept it and make your data public. 

Please contact us if you have any issue. To do so, you can create an 
[issue](https://github.com/Proteobench/ProteoBench/issues/new) on our 
github, or [send us an email](mailto:proteobench@eubic-ms.org?subject=ProteoBench_query).<|MERGE_RESOLUTION|>--- conflicted
+++ resolved
@@ -66,11 +66,8 @@
 
 When you have successfully uploaded and visualized a benchmark run, we strongly encourage you to add the result to the online repository. This way, your run will be available to the entire community and can be compared to all other uploaded benchmark runs. By doing so, your workflow outputs, parameters and calculated metrics will be stored and publicly available. 
 
-<<<<<<< HEAD
-To submit your run for public usage, you need to upload the parameter file associated to your run in the field `Meta data for searches`. Currently, we accept outputs from MaxQuant, FragPipe, Proline Studio, and i2MassChroQ (see bellow for more tool-specific details). Please fill the `Comments for submission` if needed, and confirm that the metadata is correct (corresponds to the benchmark run) before checking the button `I confirm that the metadata is correct`. Then the button 
-=======
-To submit your run for public usage, you need to upload the parameter file associated to your run in the field `Meta data for searches`. Currently, we accept outputs from MaxQuant, FragPipe, Proline Studio, AlphaPept, PEAKS and i2MassChroQ (see below for more tool-specific details). Please fill the `Comments for submission` if needed, and confirm that the metadata is correct (correspond to the benchmark run) before checking the button `I confirm that the metadata is correct`. Then the button 
->>>>>>> 7982faec
+
+To submit your run for public usage, you need to upload the parameter file associated to your run in the field `Meta data for searches`. Currently, we accept outputs from MaxQuant, FragPipe, Proline Studio, AlphaPept, PEAKS and i2MassChroQ (see below for more tool-specific details). Please fill the `Comments for submission` if needed, and confirm that the metadata is correct (correspond to the benchmark run) before checking the button `I confirm that the metadata is correct`. Then the button
 `I really want to upload it` will appear to trigger the submission.
 
 After upload, you will get a link to a Github pull request associated with your data. Please copy it and save it. With this link, you can get the unique identifier of your run (for example `ProlineStudio__20240106_141919`), and follow the advancement of your submission and add comments to communicate with the ProteoBench maintainers. If everything looks good, your submission will be reviewed and accepted (it will take a few working days). Then, your benchmark run will be added to the public runs of this module and plotted alongside all other benchmark runs in the figure. 
