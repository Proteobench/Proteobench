# ProteoBench

<<<<<<< HEAD
## Installation instructions

For developement, install with:

```
pip install --editable .
```

For development on the web interface, install with the optional dependencies:

```
pip install --editable .[web]
```

Using a virtual environment is recommended.

## Run the tests
To run the tests run the command:

```
python -m unittest test/test_module_dda_quant.py
```

## Running the Web Application
Run the following command in the terminal/command prompt:
```
streamlit run ./webinterface/Home.py
```

This will launch the Proteobench application in your web browser.
=======
[TODO]
>>>>>>> 4c40847c

See **Contributing** for installation instructions<|MERGE_RESOLUTION|>--- conflicted
+++ resolved
@@ -1,38 +1,5 @@
 # ProteoBench
 
-<<<<<<< HEAD
-## Installation instructions
-
-For developement, install with:
-
-```
-pip install --editable .
-```
-
-For development on the web interface, install with the optional dependencies:
-
-```
-pip install --editable .[web]
-```
-
-Using a virtual environment is recommended.
-
-## Run the tests
-To run the tests run the command:
-
-```
-python -m unittest test/test_module_dda_quant.py
-```
-
-## Running the Web Application
-Run the following command in the terminal/command prompt:
-```
-streamlit run ./webinterface/Home.py
-```
-
-This will launch the Proteobench application in your web browser.
-=======
 [TODO]
->>>>>>> 4c40847c
 
 See **Contributing** for installation instructions