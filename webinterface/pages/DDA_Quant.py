--- conflicted
+++ resolved
@@ -168,11 +168,7 @@
         else:
             fig = st.session_state[FIG1]
         st.plotly_chart(fig, use_container_width=True)
-<<<<<<< HEAD
-            
-=======
-
->>>>>>> 05ccac27
+
         st.subheader("Mean error between conditions")
         # show metadata 
         #st.text(all_datapoints.head(100))
