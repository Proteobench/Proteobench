--- conflicted
+++ resolved
@@ -7,20 +7,14 @@
 from pprint import pformat
 from typing import Any, Dict, Optional, Type
 
-<<<<<<< HEAD
 import pandas as pd
 import plotly.graph_objects as go
-=======
->>>>>>> f33006c6
 import streamlit as st
 import streamlit_utils
 from pages.pages_variables.dda_quant_variables import VariablesDDAQuant
 from pages.texts.generic_texts import WebpageTexts
 from streamlit_extras.let_it_rain import rain
 
-<<<<<<< HEAD
-from proteobench.io.parsing.parse_settings_ion import ParseSettingsBuilder
-=======
 from proteobench.utils.quant_datapoint import (
     filter_df_numquant_median_abs_epsilon,
     filter_df_numquant_nr_prec,
@@ -31,38 +25,10 @@
     ParseSettingsBuilder,
 )
 from proteobench.utils.plotting.plot import PlotDataPoint
->>>>>>> f33006c6
 from proteobench.modules.dda_quant_ion.module import IonModule
 from proteobench.utils.plotting.plot import PlotDataPoint
 
-<<<<<<< HEAD
 logger: logging.Logger = logging.getLogger(__name__)
-=======
-LOCAL_DEVELOPMENT = True
-logger = logging.getLogger(__name__)
-
-ALL_DATAPOINTS = "all_datapoints"
-SUBMIT = "submit"
-FIG_LOGFC = "fig_logfc"
-FIG_METRIC = "fig_metric"
-FIG_CV = "fig_CV_violinplot"
-RESULT_PERF = "result_perf"
-META_DATA = "meta_data"
-INPUT_DF = "input_df"
-META_FILE_UPLOADER_UUID = "meta_file_uploader_uuid"
-COMMENTS_SUBMISSION_UUID = "comments_submission_uuid"
-CHECK_SUBMISSION_UUID = "check_submission_uuid"
-META_DATA_TEXT = "comments_for_submission"
-CHECK_SUBMISSION = "heck_submission"
-BUTTON_SUBMISSION_UUID = "button_submission_uuid"
-DF_HEAD = "df_head"
-PLACEHOLDER_FIG_COMPARE = "placeholder_fig_compare"
-PLACEHOLDER_TABLE = "placeholder_table"
-PLACEHOLDER_SLIDER = "placeholder_slider"
-HIGHLIGHT_LIST = "highlight_list"
-FIRST_NEW_PLOT = True
-DEFAULT_VAL_SLIDER = 3
->>>>>>> f33006c6
 
 if "submission_ready" not in st.session_state:
     st.session_state["submission_ready"] = False
@@ -652,11 +618,7 @@
             parse_settings = ParseSettingsBuilder().build_parser(self.user_input["input_format"])
 
             fig_logfc = PlotDataPoint.plot_fold_change_histogram(
-<<<<<<< HEAD
                 st.session_state[self.variables_dda_quant.result_perf], parse_settings.species_expected_ratio()
-=======
-                result_performance, parse_settings.species_expected_ratio()
->>>>>>> f33006c6
             )
             fig_CV = PlotDataPoint.plot_CV_violinplot(st.session_state[self.variables_dda_quant.result_perf])
             st.session_state[self.variables_dda_quant.fig_cv] = fig_CV
