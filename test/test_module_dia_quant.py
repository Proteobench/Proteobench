import datetime
import os
import tempfile
import unittest

import numpy as np
import pandas as pd

from proteobench.datapoint.quant_datapoint import Datapoint
from proteobench.github.gh import GithubProteobotRepo
from proteobench.io.parsing.parse_ion import load_input_file
from proteobench.io.parsing.parse_settings_ion import ParseSettingsBuilder
from proteobench.modules.dia_quant_ion.dia_quant_ion_module import DIAQuantIonModule
from proteobench.score.quant.quantscores import QuantScores
from proteobench.plotting.plot_quant import PlotDataPoint

TESTDATA_DIR = os.path.join(os.path.dirname(__file__), "data/dia_quant")
TESTDATA_FILES = {
    "DIA-NN": os.path.join(TESTDATA_DIR, "DIANN_1.9_beta_sample_report.tsv"),
    "AlphaDIA": os.path.join(TESTDATA_DIR, "AlphaDIA_1.7.2_sample.tsv"),
    "MaxQuant": os.path.join(TESTDATA_DIR, "MaxDIA_sample_test.txt"),
<<<<<<< HEAD
    "MSFraggerDIA": os.path.join(TESTDATA_DIR, "MSFraggerDIA_sample_test.tsv"),
=======
    "Spectronaut": os.path.join(TESTDATA_DIR, "Spectronaut_test_sample_default_PG.tsv"),
>>>>>>> e4b88d0a
}


def load_file(format_name: str):
    """Method used to load the input file."""
    input_df = load_input_file(TESTDATA_FILES[format_name], format_name)
    return input_df


def load_local_parsing_configuration_file(format_name: str):
    """Method used to load the input file of a given format."""
    input_df = load_file(format_name)
    parse_settings_dir = os.path.join(os.path.dirname(__package__), "io", "parsing", "io_parse_settings")
    parse_settings = ParseSettingsBuilder(parse_settings_dir, acquisition_method="dia").build_parser(format_name)
    prepared_ddf, replicate_to_raw = parse_settings.convert_to_standard_format(input_df)
    intermediate = DIAQuantIonModule("").generate_intermediate(prepared_ddf, replicate_to_raw, parse_settings)
    return intermediate


def process_file(format_name: str):
    """Method used to process the input file."""
    input_df = load_file(format_name)
    parse_settings = ParseSettingsBuilder(acquisition_method="dia").build_parser(format_name)
    prepared_df, replicate_to_raw = parse_settings.convert_to_standard_format(input_df)
    intermediate = DIAQuantIonModule("").generate_intermediate(prepared_df, replicate_to_raw, parse_settings)

    return intermediate


class TestOutputFileReading(unittest.TestCase):
<<<<<<< HEAD
    supported_formats = ("DIA-NN", "AlphaDIA", "MaxQuant", "MSFraggerDIA")
=======
    supported_formats = ("DIA-NN", "AlphaDIA", "MaxQuant", "Spectronaut")
>>>>>>> e4b88d0a
    """Simple tests for reading csv input files."""

    def test_search_engines_supported(self):
        """Test whether the supported formats are supported."""
        parse_settings = ParseSettingsBuilder(acquisition_method="dia")

        for format_name in self.supported_formats:
            self.assertTrue(format_name in parse_settings.INPUT_FORMATS)

    def test_input_file_loading(self):
        """Test whether the inputs input are loaded successfully."""
        for format_name in self.supported_formats:
            input_df = load_file(format_name)
            self.assertFalse(input_df.empty)

    def test_local_parsing_configuration_file(self):
        """Test whether the input files are loaded successfully."""
        parse_settings_builder = ParseSettingsBuilder(acquisition_method="dia")
        for format_name in self.supported_formats:
            parse_settings = parse_settings_builder.build_parser(format_name)
            self.assertFalse(parse_settings is None)

    def test_input_file_initial_parsing(self):
        """Test the initial parsing of the input file."""
        parse_settings_builder = ParseSettingsBuilder(acquisition_method="dia")

        for format_name in self.supported_formats:
            input_df = load_file(format_name)
            parse_settings = parse_settings_builder.build_parser(format_name)
            prepared_df, replicate_to_raw = parse_settings.convert_to_standard_format(input_df)

            self.assertFalse(prepared_df.empty)
            self.assertFalse(replicate_to_raw == {})

    def test_input_file_processing(self):
        """Test the processing of the input file."""
        parse_settings_builder = ParseSettingsBuilder(acquisition_method="dia")
        for format_name in self.supported_formats:
            input_df = load_file(format_name)
            parse_settings = parse_settings_builder.build_parser(format_name)
            prepared_df, replicate_to_raw = parse_settings.convert_to_standard_format(input_df)

            # Get quantification data
            quant_score = QuantScores(
                "precursor ion", parse_settings.species_expected_ratio(), parse_settings.species_dict()
            )
            intermediate = quant_score.generate_intermediate(prepared_df, replicate_to_raw)

            self.assertFalse(intermediate.empty)

    def test_benchmarking(self):
        user_input = {
            "software_name": "DIA-NN",
            "software_version": "1.9",
            "search_engine_version": "1.9",
            "search_engine": "DIA-NN",
            "ident_fdr_peptide": 0.01,
            "ident_fdr_psm": 0.01,
            "ident_fdr_protein": 0.01,
            "enable_match_between_runs": 1,
            "enzyme": "Trypsin",
            "allowed_miscleavages": 1,
            "min_peptide_length": 6,
            "max_peptide_length": 40,
            "precursor_mass_tolerance": None,
            "fragment_mass_tolerance": None,
        }

        result_performance, all_datapoints, input_df = DIAQuantIonModule("").benchmarking(
            TESTDATA_FILES["DIA-NN"], "DIA-NN", user_input, None
        )

        self.assertTrue(isinstance(all_datapoints, pd.DataFrame))
        self.assertEqual(len(all_datapoints.results[len(all_datapoints.results) - 1]), 6)


class TestWrongFormatting(unittest.TestCase):
    """Simple tests that should break if the input file is not formatted correctly."""

    def test_DIANN_file(self):
        """Test whether the DIANN input will throw an error on missing user inputs."""

        format_name = "DIA-NN"
        user_input = dict()
        user_input["input_csv"] = TESTDATA_FILES[format_name]
        user_input["input_format"] = format_name

        with self.assertRaises(KeyError) as context:
            DIAQuantIonModule("").benchmarking(user_input["input_csv"], user_input["input_format"], {}, None)


class TestPlot(unittest.TestCase):
    """Test if the plots return a figure."""

    def test_plot_metric(self):
        tmpdir = tempfile.TemporaryDirectory().name
        gpr = GithubProteobotRepo(clone_dir=tmpdir)
        gpr.clone_repo_anonymous()
        all_datapoints = gpr.read_results_json_repo()
        all_datapoints["old_new"] = "old"
        fig = PlotDataPoint().plot_metric(all_datapoints)
        self.assertIsNotNone(fig)

    def test_plot_bench(self):
        np.random.seed(0)

        # Generate 1000 random values from a normal distribution
        Nyeast = 1000
        Necoli = 500
        Nhuman = 2000

        yeastRatio = np.random.normal(loc=-1, scale=1, size=Nyeast)
        humanRatio = np.random.normal(loc=0, scale=1, size=Nhuman)
        ecoliRatio = np.random.normal(loc=2, scale=1, size=Necoli)
        combined_ratios = np.concatenate([yeastRatio, humanRatio, ecoliRatio])

        human_strings = ["HUMAN"] * Nhuman
        ecoli_strings = ["ECOLI"] * Necoli
        yeast_strings = ["YEAST"] * Nyeast

        # Concatenate the lists to create a single list
        combined_list = human_strings + ecoli_strings + yeast_strings

        combineddf = pd.DataFrame({"SPECIES": combined_list, "log2_A_vs_B": combined_ratios})
        combineddf["HUMAN"] = combineddf["SPECIES"] == "HUMAN"
        combineddf["ECOLI"] = combineddf["SPECIES"] == "ECOLI"
        combineddf["YEAST"] = combineddf["SPECIES"] == "YEAST"
        species_dict = {
            "YEAST": {"A_vs_B": 2.0, "color": "red"},
            "ECOLI": {"A_vs_B": 0.25, "color": "blue"},
            "HUMAN": {"A_vs_B": 1.0, "color": "green"},
        }
        fig = PlotDataPoint().plot_fold_change_histogram(combineddf, species_dict)
        self.assertIsNotNone(fig)


class TestDatapoint(unittest.TestCase):
    """Test the Datapoint class."""

    def test_Datapoint_constructor(self):
        """Test the Datapoint class."""
        input_format = "DIA-NN"
        user_input = {
            "software_name": "DIA-NN",
            "software_version": "1.9",
            "search_engine_version": "1.9",
            "search_engine": "DIA-NN",
            "ident_fdr_peptide": 0.01,
            "ident_fdr_psm": 0.01,
            "ident_fdr_protein": 0.01,
            "enable_match_between_runs": 1,
            "enzyme": "Trypsin",
            "allowed_miscleavages": 1,
            "min_peptide_length": 6,
            "max_peptide_length": 40,
            "precursor_mass_tolerance": None,
            "fragment_mass_tolerance": None,
        }
        current_datetime = datetime.datetime.now()
        formatted_datetime = current_datetime.strftime("%Y%m%d_%H%M%S_%f")

        result_datapoint = Datapoint(
            id=input_format + "_" + user_input["software_version"] + "_" + formatted_datetime,
            software_name=input_format,
            software_version=user_input["software_version"],
            search_engine=user_input["search_engine"],
            search_engine_version=user_input["search_engine_version"],
            ident_fdr_psm=user_input["ident_fdr_psm"],
            ident_fdr_peptide=user_input["ident_fdr_peptide"],
            ident_fdr_protein=user_input["ident_fdr_protein"],
            enable_match_between_runs=user_input["enable_match_between_runs"],
            precursor_mass_tolerance=user_input["precursor_mass_tolerance"],
            fragment_mass_tolerance=user_input["fragment_mass_tolerance"],
            enzyme=user_input["enzyme"],
            allowed_miscleavages=user_input["allowed_miscleavages"],
            min_peptide_length=user_input["min_peptide_length"],
            max_peptide_length=user_input["max_peptide_length"],
        )


if __name__ == "__main__":
    unittest.main()<|MERGE_RESOLUTION|>--- conflicted
+++ resolved
@@ -19,11 +19,8 @@
     "DIA-NN": os.path.join(TESTDATA_DIR, "DIANN_1.9_beta_sample_report.tsv"),
     "AlphaDIA": os.path.join(TESTDATA_DIR, "AlphaDIA_1.7.2_sample.tsv"),
     "MaxQuant": os.path.join(TESTDATA_DIR, "MaxDIA_sample_test.txt"),
-<<<<<<< HEAD
     "MSFraggerDIA": os.path.join(TESTDATA_DIR, "MSFraggerDIA_sample_test.tsv"),
-=======
     "Spectronaut": os.path.join(TESTDATA_DIR, "Spectronaut_test_sample_default_PG.tsv"),
->>>>>>> e4b88d0a
 }
 
 
@@ -54,11 +51,7 @@
 
 
 class TestOutputFileReading(unittest.TestCase):
-<<<<<<< HEAD
-    supported_formats = ("DIA-NN", "AlphaDIA", "MaxQuant", "MSFraggerDIA")
-=======
-    supported_formats = ("DIA-NN", "AlphaDIA", "MaxQuant", "Spectronaut")
->>>>>>> e4b88d0a
+    supported_formats = ("DIA-NN", "AlphaDIA", "MaxQuant", "MSFraggerDIA", "Spectronaut")
     """Simple tests for reading csv input files."""
 
     def test_search_engines_supported(self):
