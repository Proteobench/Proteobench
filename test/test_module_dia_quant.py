import datetime
import os
import tempfile
import unittest

import numpy as np
import pandas as pd

from proteobench.datapoint.quant_datapoint import Datapoint
from proteobench.github.gh import GithubProteobotRepo
from proteobench.io.parsing.parse_ion import load_input_file
from proteobench.io.parsing.parse_settings_ion import ParseSettingsBuilder
from proteobench.modules.dia_quant_ion.dia_quant_ion_module import DIAQuantIonModule
from proteobench.score.quant.quantscores import QuantScores
from proteobench.plotting.plot_quant import PlotDataPoint

TESTDATA_DIR = os.path.join(os.path.dirname(__file__), "data/dia_quant")
TESTDATA_FILES = {
    "DIA-NN": os.path.join(TESTDATA_DIR, "DIANN_1.9_beta_sample_report.tsv"),
    "AlphaDIA": os.path.join(TESTDATA_DIR, "AlphaDIA_1.7.2_sample.tsv"),
<<<<<<< HEAD
    "Spectronaut": os.path.join(TESTDATA_DIR, "Spectronaut_test_sample.tsv"),
=======
    "MaxQuant": os.path.join(TESTDATA_DIR, "MaxDIA_sample_test.txt"),
>>>>>>> 5cddb1e8
}


def load_file(format_name: str):
    """Method used to load the input file."""
    input_df = load_input_file(TESTDATA_FILES[format_name], format_name)
    return input_df


def load_local_parsing_configuration_file(format_name: str):
    """Method used to load the input file of a given format."""
    input_df = load_file(format_name)
    parse_settings_dir = os.path.join(os.path.dirname(__package__), "io", "parsing", "io_parse_settings")
    parse_settings = ParseSettingsBuilder(parse_settings_dir, acquisition_method="dia").build_parser(format_name)
    prepared_ddf, replicate_to_raw = parse_settings.convert_to_standard_format(input_df)
    intermediate = DIAQuantIonModule("").generate_intermediate(prepared_ddf, replicate_to_raw, parse_settings)
    return intermediate


def process_file(format_name: str):
    """Method used to process the input file."""
    input_df = load_file(format_name)
    parse_settings = ParseSettingsBuilder(acquisition_method="dia").build_parser(format_name)
    prepared_df, replicate_to_raw = parse_settings.convert_to_standard_format(input_df)
    intermediate = DIAQuantIonModule("").generate_intermediate(prepared_df, replicate_to_raw, parse_settings)

    return intermediate


class TestOutputFileReading(unittest.TestCase):
<<<<<<< HEAD
    supported_formats = ("DIA-NN", "AlphaDIA", "Spectronaut")
=======
    supported_formats = ("DIA-NN", "AlphaDIA", "MaxQuant")
>>>>>>> 5cddb1e8
    """Simple tests for reading csv input files."""

    def test_search_engines_supported(self):
        """Test whether the supported formats are supported."""
        parse_settings = ParseSettingsBuilder(acquisition_method="dia")

        for format_name in self.supported_formats:
            self.assertTrue(format_name in parse_settings.INPUT_FORMATS)

    def test_input_file_loading(self):
        """Test whether the inputs input are loaded successfully."""
        for format_name in self.supported_formats:
            input_df = load_file(format_name)
            self.assertFalse(input_df.empty)

    def test_local_parsing_configuration_file(self):
        """Test whether the input files are loaded successfully."""
        parse_settings_builder = ParseSettingsBuilder(acquisition_method="dia")
        for format_name in self.supported_formats:
            parse_settings = parse_settings_builder.build_parser(format_name)
            self.assertFalse(parse_settings is None)

    def test_input_file_initial_parsing(self):
        """Test the initial parsing of the input file."""
        parse_settings_builder = ParseSettingsBuilder(acquisition_method="dia")

        for format_name in self.supported_formats:
            input_df = load_file(format_name)
            parse_settings = parse_settings_builder.build_parser(format_name)
            prepared_df, replicate_to_raw = parse_settings.convert_to_standard_format(input_df)

            self.assertFalse(prepared_df.empty)
            self.assertFalse(replicate_to_raw == {})

    def test_input_file_processing(self):
        """Test the processing of the input file."""
        parse_settings_builder = ParseSettingsBuilder(acquisition_method="dia")
        for format_name in self.supported_formats:
            input_df = load_file(format_name)
            parse_settings = parse_settings_builder.build_parser(format_name)
            prepared_df, replicate_to_raw = parse_settings.convert_to_standard_format(input_df)

            # Get quantification data
            quant_score = QuantScores(
                "precursor ion", parse_settings.species_expected_ratio(), parse_settings.species_dict()
            )
            intermediate = quant_score.generate_intermediate(prepared_df, replicate_to_raw)

            self.assertFalse(intermediate.empty)

    def test_benchmarking(self):
        user_input = {
            "software_name": "DIA-NN",
            "software_version": "1.9",
            "search_engine_version": "1.9",
            "search_engine": "DIA-NN",
            "ident_fdr_peptide": 0.01,
            "ident_fdr_psm": 0.01,
            "ident_fdr_protein": 0.01,
            "enable_match_between_runs": 1,
            "enzyme": "Trypsin",
            "allowed_miscleavages": 1,
            "min_peptide_length": 6,
            "max_peptide_length": 40,
            "precursor_mass_tolerance": None,
            "fragment_mass_tolerance": None,
        }

        result_performance, all_datapoints, input_df = DIAQuantIonModule("").benchmarking(
            TESTDATA_FILES["DIA-NN"], "DIA-NN", user_input, None
        )

        self.assertTrue(isinstance(all_datapoints, pd.DataFrame))
        self.assertEqual(len(all_datapoints.results[len(all_datapoints.results) - 1]), 6)


class TestWrongFormatting(unittest.TestCase):
    """Simple tests that should break if the input file is not formatted correctly."""

    def test_DIANN_file(self):
        """Test whether the DIANN input will throw an error on missing user inputs."""

        format_name = "DIA-NN"
        user_input = dict()
        user_input["input_csv"] = TESTDATA_FILES[format_name]
        user_input["input_format"] = format_name

        with self.assertRaises(KeyError) as context:
            DIAQuantIonModule("").benchmarking(user_input["input_csv"], user_input["input_format"], {}, None)


class TestPlot(unittest.TestCase):
    """Test if the plots return a figure."""

    def test_plot_metric(self):
        tmpdir = tempfile.TemporaryDirectory().name
        gpr = GithubProteobotRepo(clone_dir=tmpdir)
        gpr.clone_repo_anonymous()
        all_datapoints = gpr.read_results_json_repo()
        all_datapoints["old_new"] = "old"
        fig = PlotDataPoint().plot_metric(all_datapoints)
        self.assertIsNotNone(fig)

    def test_plot_bench(self):
        np.random.seed(0)

        # Generate 1000 random values from a normal distribution
        Nyeast = 1000
        Necoli = 500
        Nhuman = 2000

        yeastRatio = np.random.normal(loc=-1, scale=1, size=Nyeast)
        humanRatio = np.random.normal(loc=0, scale=1, size=Nhuman)
        ecoliRatio = np.random.normal(loc=2, scale=1, size=Necoli)
        combined_ratios = np.concatenate([yeastRatio, humanRatio, ecoliRatio])

        human_strings = ["HUMAN"] * Nhuman
        ecoli_strings = ["ECOLI"] * Necoli
        yeast_strings = ["YEAST"] * Nyeast

        # Concatenate the lists to create a single list
        combined_list = human_strings + ecoli_strings + yeast_strings

        combineddf = pd.DataFrame({"SPECIES": combined_list, "log2_A_vs_B": combined_ratios})
        combineddf["HUMAN"] = combineddf["SPECIES"] == "HUMAN"
        combineddf["ECOLI"] = combineddf["SPECIES"] == "ECOLI"
        combineddf["YEAST"] = combineddf["SPECIES"] == "YEAST"
        species_dict = {
            "YEAST": {"A_vs_B": 2.0, "color": "red"},
            "ECOLI": {"A_vs_B": 0.25, "color": "blue"},
            "HUMAN": {"A_vs_B": 1.0, "color": "green"},
        }
        fig = PlotDataPoint().plot_fold_change_histogram(combineddf, species_dict)
        self.assertIsNotNone(fig)


class TestDatapoint(unittest.TestCase):
    """Test the Datapoint class."""

    def test_Datapoint_constructor(self):
        """Test the Datapoint class."""
        input_format = "DIA-NN"
        user_input = {
            "software_name": "DIA-NN",
            "software_version": "1.9",
            "search_engine_version": "1.9",
            "search_engine": "DIA-NN",
            "ident_fdr_peptide": 0.01,
            "ident_fdr_psm": 0.01,
            "ident_fdr_protein": 0.01,
            "enable_match_between_runs": 1,
            "enzyme": "Trypsin",
            "allowed_miscleavages": 1,
            "min_peptide_length": 6,
            "max_peptide_length": 40,
            "precursor_mass_tolerance": None,
            "fragment_mass_tolerance": None,
        }
        current_datetime = datetime.datetime.now()
        formatted_datetime = current_datetime.strftime("%Y%m%d_%H%M%S_%f")

        result_datapoint = Datapoint(
            id=input_format + "_" + user_input["software_version"] + "_" + formatted_datetime,
            software_name=input_format,
            software_version=user_input["software_version"],
            search_engine=user_input["search_engine"],
            search_engine_version=user_input["search_engine_version"],
            ident_fdr_psm=user_input["ident_fdr_psm"],
            ident_fdr_peptide=user_input["ident_fdr_peptide"],
            ident_fdr_protein=user_input["ident_fdr_protein"],
            enable_match_between_runs=user_input["enable_match_between_runs"],
            precursor_mass_tolerance=user_input["precursor_mass_tolerance"],
            fragment_mass_tolerance=user_input["fragment_mass_tolerance"],
            enzyme=user_input["enzyme"],
            allowed_miscleavages=user_input["allowed_miscleavages"],
            min_peptide_length=user_input["min_peptide_length"],
            max_peptide_length=user_input["max_peptide_length"],
        )


if __name__ == "__main__":
    unittest.main()<|MERGE_RESOLUTION|>--- conflicted
+++ resolved
@@ -18,11 +18,8 @@
 TESTDATA_FILES = {
     "DIA-NN": os.path.join(TESTDATA_DIR, "DIANN_1.9_beta_sample_report.tsv"),
     "AlphaDIA": os.path.join(TESTDATA_DIR, "AlphaDIA_1.7.2_sample.tsv"),
-<<<<<<< HEAD
+    "MaxQuant": os.path.join(TESTDATA_DIR, "MaxDIA_sample_test.txt"),
     "Spectronaut": os.path.join(TESTDATA_DIR, "Spectronaut_test_sample.tsv"),
-=======
-    "MaxQuant": os.path.join(TESTDATA_DIR, "MaxDIA_sample_test.txt"),
->>>>>>> 5cddb1e8
 }
 
 
@@ -53,11 +50,7 @@
 
 
 class TestOutputFileReading(unittest.TestCase):
-<<<<<<< HEAD
-    supported_formats = ("DIA-NN", "AlphaDIA", "Spectronaut")
-=======
-    supported_formats = ("DIA-NN", "AlphaDIA", "MaxQuant")
->>>>>>> 5cddb1e8
+    supported_formats = ("DIA-NN", "AlphaDIA", "MaxQuant", "Spectronaut")
     """Simple tests for reading csv input files."""
 
     def test_search_engines_supported(self):
