--- conflicted
+++ resolved
@@ -7,14 +7,10 @@
 from proteobench.modules.dda_quant.module import Module
 from proteobench.modules.dda_quant.parse import ParseInputs
 from proteobench.modules.dda_quant.parse_settings import (
-<<<<<<< HEAD
     DDA_QUANT_RESULTS_PATH,
     INPUT_FORMATS,
     ParseSettings,
 )
-=======
-    DDA_QUANT_RESULTS_REPO, INPUT_FORMATS, ParseSettings)
->>>>>>> a8a3102d
 from proteobench.modules.dda_quant.plot import PlotDataPoint
 
 # genereate_input_field
@@ -133,14 +129,8 @@
     """Test if the plots return a figure."""
 
     def test_plot_metric(self):
-<<<<<<< HEAD
-        all_datapoints = pd.read_json(DDA_QUANT_RESULTS_PATH)
-=======
-
         #all_datapoints = pd.read_json(DDA_QUANT_RESULTS_PATH)
         all_datapoints = read_results_json_repo(DDA_QUANT_RESULTS_REPO)
->>>>>>> a8a3102d
-
         all_datapoints["old_new"] = "old"
         fig = PlotDataPoint().plot_metric(all_datapoints)
         self.assertIsNotNone(fig)
