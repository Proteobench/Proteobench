--- conflicted
+++ resolved
@@ -71,8 +71,6 @@
     protein_inference : Optional[str]
         Protein inference method used.
     """
-
-<<<<<<< HEAD
     def __init__(
         self, filename=os.path.join(os.path.dirname(__file__), "json/Quant/lfq/ion/DDA/fields.json"), **kwargs
     ):
@@ -120,31 +118,4 @@
 # Automatically initialize from fields.json if run directly
 if __name__ == "__main__":
     proteo_params = ProteoBenchParameters()
-    print(proteo_params)
-=======
-    software_name: Optional[str] = None
-    software_version: Optional[str] = None
-    search_engine: Optional[str] = None
-    search_engine_version: Optional[str] = None
-    ident_fdr_psm: Optional[str] = None  # fdr_psm
-    ident_fdr_peptide: Optional[float] = None  # fdr_peptide
-    ident_fdr_protein: Optional[float] = None  # fdr_protein
-    enable_match_between_runs: Optional[bool] = None  # MBR
-    precursor_mass_tolerance: Optional[str] = None  # precursor_tol, precursor_tol_unit
-    fragment_mass_tolerance: Optional[str] = None  # fragment_tol, fragment_tol_unit
-    enzyme: Optional[str] = None  # enzyme_name
-    allowed_miscleavages: Optional[int] = None  # missed_cleavages
-    min_peptide_length: Optional[int] = None  # min_pep_length
-    max_peptide_length: Optional[int] = None  # max_pep_length
-    fixed_mods: Optional[str] = None  # fixed_modifications
-    variable_mods: Optional[str] = None  # variable_modifications
-    max_mods: Optional[int] = None  # max_num_modifications
-    min_precursor_charge: Optional[int] = None  # precursor_charge
-    max_precursor_charge: Optional[int] = None
-    scan_window: Optional[int] = None  # DIA-specific
-    quantification_method: Optional[str] = None
-    second_pass: Optional[bool] = None  # used in DIA
-    protein_inference: Optional[str] = None
-    predictors_library: Optional[dict] = None
-    abundance_normalization_ions: Optional[str] = None  # tic, median etc.
->>>>>>> c7d633d0
+    print(proteo_params)