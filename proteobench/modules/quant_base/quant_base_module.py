--- conflicted
+++ resolved
@@ -61,7 +61,6 @@
         """Returns whether the module is fully implemented."""
         return True
 
-<<<<<<< HEAD
     def add_current_data_point(self, current_datapoint: pd.Series, all_datapoints: Optional[pd.DataFrame] = None) -> pd.DataFrame:
         """
         Add current data point to all data points and load them from file if empty.
@@ -79,22 +78,7 @@
             All data points with the current data point added.
         """
 
-=======
-    EXTRACT_PARAMS_DICT = {
-        "MaxQuant": extract_params_maxquant,
-        "ProlineStudio": extract_params_proline,
-        "AlphaPept": extract_params_alphapept,
-        "Sage": extract_params_sage,
-        "FragPipe": extract_params_fragger,
-        "i2MassChroQ": extract_params_i2masschroq,
-        # "DiaNN": extract_params_diann,
-        # "Spectronaut": extract_params_spectronaut
-    }
-
-    def add_current_data_point(self, all_datapoints, current_datapoint):
-        """Add current data point to all data points and load them from file if empty."""
->>>>>>> 43182cb1
-        if not isinstance(all_datapoints, pd.DataFrame):
+      if not isinstance(all_datapoints, pd.DataFrame):
             all_datapoints = self.github_repo.read_results_json_repo()
 
         all_datapoints["old_new"] = "old"
