""" All formats available for the module """
from __future__ import annotations

import os
from pathlib import Path

import toml

from ..interfaces import Settings

# import proteobench.modules.dda_quant.p

PARSE_SETTINGS_DIR = os.path.join(os.path.dirname(__file__), "io_parse_settings")

MapSettingFiles: dict[str, Path]

<<<<<<< HEAD
PARSE_SETTINGS_FILES = {
    "WOMBAT": os.path.join(PARSE_SETTINGS_DIR, "parse_settings_wombat.toml"),
    "MaxQuant": os.path.join(PARSE_SETTINGS_DIR, "parse_settings_maxquant.toml"),
    "MSFragger": os.path.join(PARSE_SETTINGS_DIR, "parse_settings_msfragger.toml"),
    "Proline": os.path.join(PARSE_SETTINGS_DIR, "parse_settings_proline.toml"),
    "AlphaPept": os.path.join(PARSE_SETTINGS_DIR, "parse_settings_alphapept.toml"),
    "Custom": os.path.join(PARSE_SETTINGS_DIR, "parse_settings_custom.toml"),
}
=======
PARSE_SETTINGS_FILES = { "WOMBAT"     : os.path.join(PARSE_SETTINGS_DIR, 'parse_settings_wombat.toml'),
                         "MaxQuant"         : os.path.join(PARSE_SETTINGS_DIR, 'parse_settings_maxquant.toml'),
                        "MSFragger"        : os.path.join(PARSE_SETTINGS_DIR, 'parse_settings_msfragger.toml'),
                        "Proline"         : os.path.join(PARSE_SETTINGS_DIR, 'parse_settings_proline.toml'),
                        "AlphaPept"        : os.path.join(PARSE_SETTINGS_DIR, 'parse_settings_alphapept.toml'),
                        "Sage"        : os.path.join(PARSE_SETTINGS_DIR, 'parse_settings_sage.toml'),
                        "Custom"        : os.path.join(PARSE_SETTINGS_DIR, 'parse_settings_custom.toml')
            }
>>>>>>> fb53dc17

PARSE_SETTINGS_FILES_MODULE = os.path.join(PARSE_SETTINGS_DIR, 'module_settings.toml')

# ! Could be created from keys of PARSE_SETTINGS_FILES
<<<<<<< HEAD
INPUT_FORMATS = ("MaxQuant", "AlphaPept", "MSFragger", "Proline", "WOMBAT", "Custom")
=======
INPUT_FORMATS = ("MaxQuant", 
                "AlphaPept",
                "MSFragger",
                "Proline",
                "WOMBAT",
                "Sage",
                "Custom")
>>>>>>> fb53dc17

LOCAL_DEVELOPMENT = False

# For local development change below to the json and path,
# if you do not want to download it from github
DDA_QUANT_RESULTS_PATH = (
    "https://raw.githubusercontent.com/Proteobench/"
    "Results_Module2_quant_DDA/main/results.json"
)  # e.g., K:/results.json


DDA_QUANT_RESULTS_REPO = "https://github.com/Proteobench/Results_Module2_quant_DDA.git"

class ParseSettings:
    """Structure that contains all the parameters used to parse
    the given database search output."""

    def __init__(self, input_format: str):
        parse_settings = toml.load(PARSE_SETTINGS_FILES[input_format])

<<<<<<< HEAD
        self.mapper: str = parse_settings["mapper"]
        self.replicate_mapper: str = parse_settings["replicate_mapper"]
        self.decoy_flag: str = parse_settings["general"]["decoy_flag"]
        self.species_dict: str = parse_settings["species_dict"]
        self.contaminant_flag: str = parse_settings["general"]["contaminant_flag"]
        self.min_count_multispec: str = parse_settings["general"]["min_count_multispec"]
        self.species_expected_ratio: str = parse_settings["species_expected_ratio"]

=======
        self.mapper = parse_settings["mapper"]
        self.replicate_mapper = parse_settings["replicate_mapper"]
        self.run_mapper = parse_settings["run_mapper"]
        self.decoy_flag = parse_settings["general"]["decoy_flag"]
        self.species_dict = parse_settings["species_mapper"]
        self.contaminant_flag = parse_settings["general"]["contaminant_flag"]

        parse_settings_module = toml.load(PARSE_SETTINGS_FILES_MODULE)
        self.min_count_multispec = parse_settings_module["general"]["min_count_multispec"]
        self.species_expected_ratio = parse_settings_module["species_expected_ratio"]
    
>>>>>>> fb53dc17

def parse_settings(input_format: str) -> Settings:
    """load settings from toml file"""
    raise NotImplementedError<|MERGE_RESOLUTION|>--- conflicted
+++ resolved
@@ -14,16 +14,6 @@
 
 MapSettingFiles: dict[str, Path]
 
-<<<<<<< HEAD
-PARSE_SETTINGS_FILES = {
-    "WOMBAT": os.path.join(PARSE_SETTINGS_DIR, "parse_settings_wombat.toml"),
-    "MaxQuant": os.path.join(PARSE_SETTINGS_DIR, "parse_settings_maxquant.toml"),
-    "MSFragger": os.path.join(PARSE_SETTINGS_DIR, "parse_settings_msfragger.toml"),
-    "Proline": os.path.join(PARSE_SETTINGS_DIR, "parse_settings_proline.toml"),
-    "AlphaPept": os.path.join(PARSE_SETTINGS_DIR, "parse_settings_alphapept.toml"),
-    "Custom": os.path.join(PARSE_SETTINGS_DIR, "parse_settings_custom.toml"),
-}
-=======
 PARSE_SETTINGS_FILES = { "WOMBAT"     : os.path.join(PARSE_SETTINGS_DIR, 'parse_settings_wombat.toml'),
                          "MaxQuant"         : os.path.join(PARSE_SETTINGS_DIR, 'parse_settings_maxquant.toml'),
                         "MSFragger"        : os.path.join(PARSE_SETTINGS_DIR, 'parse_settings_msfragger.toml'),
@@ -32,14 +22,10 @@
                         "Sage"        : os.path.join(PARSE_SETTINGS_DIR, 'parse_settings_sage.toml'),
                         "Custom"        : os.path.join(PARSE_SETTINGS_DIR, 'parse_settings_custom.toml')
             }
->>>>>>> fb53dc17
 
 PARSE_SETTINGS_FILES_MODULE = os.path.join(PARSE_SETTINGS_DIR, 'module_settings.toml')
 
 # ! Could be created from keys of PARSE_SETTINGS_FILES
-<<<<<<< HEAD
-INPUT_FORMATS = ("MaxQuant", "AlphaPept", "MSFragger", "Proline", "WOMBAT", "Custom")
-=======
 INPUT_FORMATS = ("MaxQuant", 
                 "AlphaPept",
                 "MSFragger",
@@ -47,7 +33,6 @@
                 "WOMBAT",
                 "Sage",
                 "Custom")
->>>>>>> fb53dc17
 
 LOCAL_DEVELOPMENT = False
 
@@ -68,16 +53,6 @@
     def __init__(self, input_format: str):
         parse_settings = toml.load(PARSE_SETTINGS_FILES[input_format])
 
-<<<<<<< HEAD
-        self.mapper: str = parse_settings["mapper"]
-        self.replicate_mapper: str = parse_settings["replicate_mapper"]
-        self.decoy_flag: str = parse_settings["general"]["decoy_flag"]
-        self.species_dict: str = parse_settings["species_dict"]
-        self.contaminant_flag: str = parse_settings["general"]["contaminant_flag"]
-        self.min_count_multispec: str = parse_settings["general"]["min_count_multispec"]
-        self.species_expected_ratio: str = parse_settings["species_expected_ratio"]
-
-=======
         self.mapper = parse_settings["mapper"]
         self.replicate_mapper = parse_settings["replicate_mapper"]
         self.run_mapper = parse_settings["run_mapper"]
@@ -89,7 +64,7 @@
         self.min_count_multispec = parse_settings_module["general"]["min_count_multispec"]
         self.species_expected_ratio = parse_settings_module["species_expected_ratio"]
     
->>>>>>> fb53dc17
+
 
 def parse_settings(input_format: str) -> Settings:
     """load settings from toml file"""
