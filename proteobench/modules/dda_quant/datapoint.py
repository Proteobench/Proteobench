import json
import logging
from dataclasses import asdict, dataclass
from datetime import datetime

import numpy as np


@dataclass
class Datapoint:
    """Data used to stored the"""

    id: str = None
    software_name: str = None
    software_version: int = 0
    search_engine: str = None
    search_engine_version: int = 0
    ident_fdr_psm: int = 0
    ident_fdr_peptide: int = 0
    ident_fdr_protein: int = 0
    enable_match_between_runs: bool = False
    precursor_mass_tolerance: int = 0
    precursor_mass_tolerance_unit: str = "Da"
    fragment_mass_tolerance: int = 0
    fragment_mass_tolerance_unit: str = "Da"
    enzyme: str = None
    allowed_miscleavages: int = 0
    min_peptide_length: int = 0
    max_peptide_length: int = 0
    weighted_sum: int = 0
    nr_prec: int = 0
    is_temporary: bool = True
    intermediate_hash: str = ""
<<<<<<< HEAD
    # TODO add threshold value used for presence ion/peptidoform
    nr_missing: int = 0
=======
    # TODO do we want to save these values in the json?
>>>>>>> 44973a0a
    # fixed_mods: [],
    # variable_mods: [],
    # max_mods: int = 0,
    # min_precursor_charge: int = 0,
    # max_precursor_charge: int = 0,
    # reproducibility: int = 0,
    # mean_reproducibility: int = 0,

    def calculate_missing_quan_prec(self, df, nr_missing_0):
        # TODO: unclear what this function does
        # should we compute ratio of removed features when filtering for nr_missing?
        nr_quan_prec_missing = []

        return nr_quan_prec_missing

    # TODO rename to be more specific what function computes?
    def calculate_plot_data(self, df):
        # compute mean of epsilon column in df
        # take abs value of df["epsilon"]
        # TODO use nr_missing to filter df before computing stats.
        self.weighted_sum = round(df["epsilon"].abs().mean(), ndigits=3)
        self.nr_prec = len(df)

    def cv_summary(self, df):
        """Calculate the coefficient of variation for a given dataframe."""

    def partial_area_under_ROC(self, df):
        """Calculate the partial area under the ROC curve for a given dataframe."""

    def area_under_PR(self, df):
        """Calculate the area under the precision-recall curve for a given dataframe."""

    def generate_id(self):
        time_stamp = datetime.now().strftime("%Y%m%d_%H%M%S")
        self.id = self.search_engine + "_" + str(self.software_version) + "_" + str(time_stamp)
        logging.info(f"Assigned the following ID to this run: {self.id}")

    # TODO no references of this function.
    def dump_json_object(self, file_name):
        f = open(file_name, "a")
        f.write(json.dumps(asdict(self)))
        f.close()<|MERGE_RESOLUTION|>--- conflicted
+++ resolved
@@ -31,12 +31,8 @@
     nr_prec: int = 0
     is_temporary: bool = True
     intermediate_hash: str = ""
-<<<<<<< HEAD
     # TODO add threshold value used for presence ion/peptidoform
     nr_missing: int = 0
-=======
-    # TODO do we want to save these values in the json?
->>>>>>> 44973a0a
     # fixed_mods: [],
     # variable_mods: [],
     # max_mods: int = 0,
