from __future__ import annotations

import datetime
import itertools
import os
import re
from dataclasses import asdict
from tempfile import TemporaryDirectory

import numpy as np
import pandas as pd
import streamlit as st
<<<<<<< HEAD
=======

from proteobench.github.gh import clone_repo, pr_github, read_results_json_repo
>>>>>>> a8a3102d
from proteobench.modules.dda_quant.datapoint import Datapoint
from proteobench.modules.dda_quant.parse import ParseInputs
from proteobench.modules.dda_quant.parse_settings import (
    DDA_QUANT_RESULTS_REPO, ParseSettings)
from proteobench.modules.interfaces import ModuleInterface


class Module(ModuleInterface):
    """Object is used as a main interface with the Proteobench library within the module."""

    def is_implemented(self) -> bool:
        """Returns whether the module is fully implemented."""
        return True

    def generate_intermediate(
        self, filtered_df, replicate_to_raw: dict, parse_settings: ParseSettings
    ) -> pd.DataFrame:
        """Take the generic format of data search output and convert it to get the quantification data (a tuple, the quantification measure and the reliability of it)."""

        # Summarize values of the same peptide using mean
        quant_raw_df = filtered_df.groupby(["peptidoform", "Raw file"]).Intensity.mean()
        quant_df = quant_raw_df.unstack(level=1)

        # Count number of values per peptidoform and Raw file

        for replicate, replicate_runs in replicate_to_raw.items():
            selected_replicate_df = quant_raw_df.index.get_level_values(
                "Raw file"
            ).isin(replicate_runs)
            replicate_quant_df = quant_raw_df[selected_replicate_df]
            ## Add means of replicates
            mean_series = replicate_quant_df.groupby(["peptidoform"]).mean()
            # change indices of mean_series from peptidoform to multiindices containing peptidoform,replicate
            quant_df["mean_of_" + str(replicate)] = mean_series

            ## Add number of missing values per row of replicate
            missing_series = replicate_quant_df.isna().groupby(["peptidoform"]).sum()
            quant_df["missing_values_" + str(replicate)] = missing_series

        species_peptidoform = list(parse_settings.species_dict.keys())
        species_peptidoform.append("peptidoform")
        peptidoform_to_species = filtered_df[species_peptidoform].drop_duplicates()
        peptidoform_to_species.index = peptidoform_to_species["peptidoform"]
        peptidoform_to_species_dict = peptidoform_to_species.T.to_dict()

        species_quant_df = pd.DataFrame(
            [peptidoform_to_species_dict[idx] for idx in quant_df.index]
        )
        species_quant_df.set_index("peptidoform", drop=True, inplace=True)

        """Calculate the quantification ratios and compare them to the expected ratios."""

        cv_replicate_quant_species_df = pd.concat([quant_df, species_quant_df], axis=1)

        ratio_dict = {}
        for species in parse_settings.species_dict.keys():
            species_df_slice = cv_replicate_quant_species_df[
                cv_replicate_quant_species_df[species] == True
            ]
            for conditions in itertools.combinations(
                set(parse_settings.replicate_mapper.values()), 2
            ):
                condition_comp_id = "|".join(map(str, conditions))

                ratio = (
                    species_df_slice["mean_of_" + str(conditions[0])]
                    / species_df_slice["mean_of_" + str(conditions[1])]
                )
                ratio_diff = (
                    abs(
                        ratio
                        - parse_settings.species_expected_ratio[species][
                            condition_comp_id
                        ]
                    )
                    * 100
                )

                try:
                    ratio_dict[condition_comp_id + "_ratio"] = pd.concat(
                        [ratio, ratio_dict[condition_comp_id + "_ratio"]]
                    )
                    ratio_dict[condition_comp_id + "_expected_ratio_diff"] = pd.concat(
                        [
                            ratio_dict[condition_comp_id + "_expected_ratio_diff"],
                            ratio_diff,
                        ]
                    )
                except KeyError:
                    ratio_dict[condition_comp_id + "_ratio"] = ratio
                    ratio_dict[condition_comp_id + "_expected_ratio_diff"] = ratio_diff
        ratio_df = pd.DataFrame(ratio_dict)

        intermediate = pd.concat([cv_replicate_quant_species_df, ratio_df], axis=1)

        return intermediate

    def strip_sequence_wombat(self, seq: str) -> str:
        """Remove parts of the peptide sequence that contain modifications."""
        return re.sub("([\(\[]).*?([\)\]])", "", seq)

    def generate_datapoint(
        self, intermediate: pd.DataFrame, input_format: str, user_input: dict
    ) -> Datapoint:
        """Method used to compute metadata for the provided result."""
        result_datapoint = Datapoint(
            id=input_format
            + "_"
            + user_input["version"]
            + "_"
            + str(datetime.datetime.now()),
            search_engine=input_format,
            software_version=user_input["version"],
            fdr_psm=user_input["fdr_psm"],
            fdr_peptide=user_input["fdr_peptide"],
            fdr_protein=user_input["fdr_protein"],
            MBR=user_input["mbr"],
            precursor_tol=user_input["precursor_mass_tolerance"],
            precursor_tol_unit=user_input["precursor_mass_tolerance_unit"],
            fragmnent_tol=user_input["fragment_mass_tolerance"],
            fragment_tol_unit=user_input["fragment_mass_tolerance_unit"],
            enzyme_name=user_input["search_enzyme_name"],
            missed_cleavages=user_input["allowed_missed_cleavage"],
            min_pep_length=user_input["min_peptide_length"],
            max_pep_length=user_input["max_peptide_length"],
        )
        result_datapoint.generate_id()
        result_datapoint.calculate_plot_data(intermediate)
        # result_metadata.dump_json_object(json_dump_path)
        df = pd.Series(asdict(result_datapoint))

        return df

    def load_input_file(self, input_csv: str, input_format: str) -> pd.DataFrame:
        """Method loads dataframe from a csv depending on its format."""
        input_data_frame: pd.DataFrame

        if input_format == "MaxQuant":
            input_data_frame = pd.read_csv(input_csv, sep="\t", low_memory=False)
        elif input_format == "AlphaPept":
            input_data_frame = pd.read_csv(input_csv, low_memory=False)
        elif input_format == "MSFragger":
            input_data_frame = pd.read_csv(input_csv, low_memory=False, sep="\t")
        elif input_format == "WOMBAT":
            input_data_frame = pd.read_csv(input_csv, low_memory=False, sep=",")
            input_data_frame["Sequence"] = input_data_frame["modified_peptide"].apply(
                self.strip_sequence_wombat
            )
        elif input_format == "Proline":
            input_data_frame = pd.read_csv(input_csv, low_memory=False, sep="\t")
        elif input_format == "Custom":
            input_data_frame = pd.read_csv(input_csv, low_memory=False, sep="\t")


        return input_data_frame

    def add_current_data_point(self, all_datapoints, current_datapoint):
        """Add current data point to all data points and load them from file if empty. TODO: Not clear why is the df transposed here."""
        if not isinstance(all_datapoints, pd.DataFrame):
<<<<<<< HEAD
            all_datapoints = pd.read_json(DDA_QUANT_RESULTS_PATH)
        all_datapoints["old_new"] = "old"
        
=======
            #all_datapoints = pd.read_json(DDA_QUANT_RESULTS_PATH)
            all_datapoints = read_results_json_repo(DDA_QUANT_RESULTS_REPO)
>>>>>>> a8a3102d
        all_datapoints = all_datapoints.T
        
        current_datapoint["old_new"] = "new"
        all_datapoints = pd.concat([all_datapoints, current_datapoint], axis=1)
        all_datapoints = all_datapoints.T.reset_index(drop=True)
        return all_datapoints

    def benchmarking(
        self, input_file: str, input_format: str, user_input: dict, all_datapoints
    ) -> pd.DataFrame:
        """Main workflow of the module. Used to benchmark workflow results."""

        # Parse user config
        input_df = self.load_input_file(input_file, input_format)
        parse_settings = ParseSettings(input_format)

        standard_format, replicate_to_raw = ParseInputs().convert_to_standard_format(
            input_df, parse_settings
        )

        # Get quantification data
        intermediate_data_structure = self.generate_intermediate(
            standard_format, replicate_to_raw, parse_settings
        )

        current_datapoint = self.generate_datapoint(
            intermediate_data_structure, input_format, user_input
        )

<<<<<<< HEAD
        
=======
>>>>>>> a8a3102d
        all_datapoints = self.add_current_data_point(all_datapoints, current_datapoint)

        # TODO check why there are NA and inf/-inf values
        return intermediate_data_structure.fillna(0.0).replace([np.inf, -np.inf], 0), all_datapoints


    def clone_pr(
        self,
        temporary_datapoints,
        token,
        username="Proteobot",
        remote_git="github.com/Proteobot/Results_Module2_quant_DDA.git",
        branch_name="new_branch",
    ):
        t_dir = TemporaryDirectory().name

        clone_repo(clone_dir=t_dir, token=token, remote_git=remote_git, username=username)
        current_datapoint = temporary_datapoints.iloc[-1]
        current_datapoint["is_temporary"] = False
        all_datapoints = self.add_current_data_point(None, current_datapoint)
        branch_name = current_datapoint["id"]

        # do the pd.write_json() here!!!
        print(os.path.join(t_dir, "results.json"))
        f = open(os.path.join(t_dir, "results.json"), "w")
        
        all_datapoints.to_json(
            f,
            orient="records",
            indent=2
        )

        f.close()
        commit_message = "Added new run with id " + branch_name

        pr_github(
            clone_dir=t_dir,
            token=token,
            remote_git=remote_git,
            username=username,
            branch_name=branch_name,
            commit_message=commit_message,
        )


    def write_json_local_development(
        self, 
        temporary_datapoints
    ):  
        t_dir = TemporaryDirectory().name
        os.mkdir(t_dir)

        current_datapoint = temporary_datapoints.iloc[-1]
        current_datapoint["is_temporary"] = False
        all_datapoints = self.add_current_data_point(None, current_datapoint)

        # TODO write below to logger instead of std.out
        fname = os.path.join(t_dir, "results.json")
        print(f"Writing the json to: {fname}")

        f = open(os.path.join(t_dir, "results.json"), "w")
        
        all_datapoints.to_json(
            f,
            orient="records",
            indent=2
        )

        return os.path.join(t_dir, "results.json")<|MERGE_RESOLUTION|>--- conflicted
+++ resolved
@@ -10,11 +10,7 @@
 import numpy as np
 import pandas as pd
 import streamlit as st
-<<<<<<< HEAD
-=======
-
 from proteobench.github.gh import clone_repo, pr_github, read_results_json_repo
->>>>>>> a8a3102d
 from proteobench.modules.dda_quant.datapoint import Datapoint
 from proteobench.modules.dda_quant.parse import ParseInputs
 from proteobench.modules.dda_quant.parse_settings import (
@@ -174,14 +170,10 @@
     def add_current_data_point(self, all_datapoints, current_datapoint):
         """Add current data point to all data points and load them from file if empty. TODO: Not clear why is the df transposed here."""
         if not isinstance(all_datapoints, pd.DataFrame):
-<<<<<<< HEAD
-            all_datapoints = pd.read_json(DDA_QUANT_RESULTS_PATH)
-        all_datapoints["old_new"] = "old"
-        
-=======
             #all_datapoints = pd.read_json(DDA_QUANT_RESULTS_PATH)
             all_datapoints = read_results_json_repo(DDA_QUANT_RESULTS_REPO)
->>>>>>> a8a3102d
+        
+        all_datapoints["old_new"] = "old"
         all_datapoints = all_datapoints.T
         
         current_datapoint["old_new"] = "new"
@@ -211,10 +203,6 @@
             intermediate_data_structure, input_format, user_input
         )
 
-<<<<<<< HEAD
-        
-=======
->>>>>>> a8a3102d
         all_datapoints = self.add_current_data_point(all_datapoints, current_datapoint)
 
         # TODO check why there are NA and inf/-inf values
