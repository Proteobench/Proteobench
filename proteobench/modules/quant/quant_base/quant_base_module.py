--- conflicted
+++ resolved
@@ -356,7 +356,7 @@
         ident: str,
         input_file_obj: Any,
         result_performance: pd.DataFrame,
-        param_loc: List[str],
+        param_loc: List[Any],
         comment: str,
     ) -> None:
         """
@@ -369,12 +369,8 @@
             ident (str): Identifier to create a subdirectory for this submission.
             input_file_obj (Any): File-like object representing the raw input file.
             result_performance (pd.DataFrame): The result performance DataFrame.
-<<<<<<< HEAD
             param_loc (List[Any]): List of paths to parameter files that need to be copied.
-=======
-            param_loc (List[str]): List of paths to parameter files that need to be copied.
             comment (str): User comment for the submission.
->>>>>>> 38260dd3
         """
         # Create the target directory
         path_write = os.path.join(dir, ident)
